--- conflicted
+++ resolved
@@ -89,11 +89,7 @@
     request = Request(tile_url, headers = {'User-Agent':'Mozilla/5.0'})
 
     try:
-<<<<<<< HEAD
-        with urllib.request.urlopen(request) as response:
-=======
         with urlopen(request) as response:
->>>>>>> 4eeb55df
             data = response.read()
 
     except URLError:
