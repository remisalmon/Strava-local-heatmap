--- conflicted
+++ resolved
@@ -66,44 +66,21 @@
 
     return image
 
-<<<<<<< HEAD
-def download_tile(tile_url: str, tile_file: str) -> bool:
-    """Download tile from url to file, wait 0.1s and return True (False) if (not) successful"""
-
-    request = Request(tile_url, headers={'User-Agent':'Mozilla/5.0'})
-
-    try:
-        with urlopen(request) as response:
-            data = response.read()
-
-    except URLError:
-        return False
-
-    with open(tile_file, 'wb') as file:
-        file.write(data)
-
-    time.sleep(0.1)
-
-    return True
-
-class Points:
-    files_used = 0
-    data = []
-=======
 def main(args: Namespace) -> None:
     # read GPX trackpoints
     gpx_files = glob.glob('{}/{}'.format(args.dir,
                                          args.filter))
->>>>>>> 2ed4dcee
-
-def read_data_from_gpx(gpx_files: list[str], year_filter: int) -> Points:
-    """Reads the data from gpx files and tracks used file count"""
-
-    points = Points()
+
+    if not gpx_files:
+        exit('ERROR no data matching {}/{}'.format(args.dir,
+                                                   args.filter))
+
+    gpx_files_count = 0
+
+    lat_lon_data = []
 
     for gpx_file in gpx_files:
         print('Reading {}'.format(os.path.basename(gpx_file)))
-        file_used_in_points = 0
 
         with open(gpx_file, encoding='utf-8') as file:
             for line in file:
@@ -111,32 +88,19 @@
                     l = line.split('>')[1][:4]
 
                     if not args.year or l in args.year:
-                        if not file_used_in_points:
-                            file_used_in_points = 1
-                            points.files_used += 1
+                        gpx_files_count += 1
 
                         for line in file:
                             if '<trkpt' in line:
                                 l = line.split('"')
 
-                                points.data.append([float(l[1]),
+                                lat_lon_data.append([float(l[1]),
                                                      float(l[3])])
+
                     else:
                         break
 
-    return points 
-
-def main(args: Namespace) -> None:
-    # read GPX trackpoints
-    gpx_files = glob.glob('{}/{}'.format(args.dir,
-                                         args.filter))
-
-    if not gpx_files:
-        exit('ERROR no data matching {}/{}'.format(args.dir,
-                                                   args.filter))
-
-    points = read_data_from_gpx(gpx_files, args.year)
-    lat_lon_data = np.array(points.data)
+    lat_lon_data = np.array(lat_lon_data)
 
     if lat_lon_data.size == 0:
         exit('ERROR no data matching {}/{}{}'.format(args.dir,
@@ -261,7 +225,7 @@
 
         # trackpoint max accumulation per pixel = 1/5 (trackpoint/meter) * res_pixel (meter/pixel) * activities
         # (Strava records trackpoints every 5 meters in average for cycling activites)
-        m = max(1.0, np.round((1.0/5.0)*res_pixel*points.files_used))
+        m = max(1.0, np.round((1.0/5.0)*res_pixel*gpx_files_count))
 
     else:
         m = 1.0
